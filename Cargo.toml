[workspace]
resolver = "2"
members = [
    "attributed_text",
    "fontique",
    "parley",
    "parley_bench",
    "parley_core",
    "parley_dev",
    "examples/tiny_skia_render",
    "examples/swash_render",
    # "examples/vello_editor",
    "xtask",
]

[workspace.package]
edition = "2021"
# Keep in sync with RUST_MIN_VER in .github/workflows/ci.yml, with the relevant README.md files
# and with the MSRV in the `Unreleased` section of CHANGELOG.md.
rust-version = "1.82"
license = "Apache-2.0 OR MIT"
repository = "https://github.com/linebender/parley"

[workspace.dependencies]
accesskit = "0.21.0"
bytemuck = { version = "1.23.0", default-features = false }
fontique = { version = "0.5.0", default-features = false, path = "fontique" }
harfrust = { version = "0.2.0", default-features = false }
hashbrown = "0.15.3"
parley = { version = "0.5.0", default-features = false, path = "parley" }
parley_dev = { version = "0.0.0", default-features = false, path = "parley_dev" }
<<<<<<< HEAD
peniko = { git = "https://github.com/taj-p/peniko.git", rev = "2b0a17d1805d3dd4cac255365a600609272ed4b3", default-features = false }
skrifa = { version = "0.31.3", default-features = false }
read-fonts = { version = "0.29.2", default-features = false }
=======
peniko = { version = "0.4.0", default-features = false }
skrifa = { version = "0.36.0", default-features = false }
read-fonts = { version = "0.34.0", default-features = false }
>>>>>>> b250bb19
swash = { version = "0.2.5", default-features = false }

[workspace.lints]
rust.unsafe_code = "deny"

# LINEBENDER LINT SET - Cargo.toml - v5
# See https://linebender.org/wiki/canonical-lints/
rust.keyword_idents_2024 = "forbid"
rust.non_ascii_idents = "forbid"
rust.non_local_definitions = "forbid"
rust.unsafe_op_in_unsafe_fn = "forbid"

rust.elided_lifetimes_in_paths = "warn"
rust.missing_debug_implementations = "warn"
rust.missing_docs = "warn"
rust.trivial_numeric_casts = "warn"
rust.unexpected_cfgs = "warn"
rust.unnameable_types = "warn"
rust.unreachable_pub = "warn"
rust.unused_import_braces = "warn"
rust.unused_lifetimes = "warn"
rust.unused_macro_rules = "warn"

clippy.too_many_arguments = "allow"

clippy.allow_attributes_without_reason = "warn"
clippy.cast_possible_truncation = "warn"
clippy.collection_is_never_read = "warn"
clippy.dbg_macro = "warn"
clippy.debug_assert_with_mut_call = "warn"
clippy.doc_markdown = "warn"
clippy.fn_to_numeric_cast_any = "warn"
clippy.infinite_loop = "warn"
clippy.large_stack_arrays = "warn"
clippy.mismatching_type_param_order = "warn"
clippy.missing_assert_message = "warn"
clippy.missing_fields_in_debug = "warn"
clippy.same_functions_in_if_condition = "warn"
clippy.semicolon_if_nothing_returned = "warn"
clippy.shadow_unrelated = "warn"
clippy.should_panic_without_expect = "warn"
clippy.todo = "warn"
clippy.unseparated_literal_suffix = "warn"
clippy.use_self = "warn"

clippy.cargo_common_metadata = "warn"
clippy.negative_feature_names = "warn"
clippy.redundant_feature_names = "warn"
clippy.wildcard_dependencies = "warn"
# END LINEBENDER LINT SET<|MERGE_RESOLUTION|>--- conflicted
+++ resolved
@@ -29,15 +29,9 @@
 hashbrown = "0.15.3"
 parley = { version = "0.5.0", default-features = false, path = "parley" }
 parley_dev = { version = "0.0.0", default-features = false, path = "parley_dev" }
-<<<<<<< HEAD
 peniko = { git = "https://github.com/taj-p/peniko.git", rev = "2b0a17d1805d3dd4cac255365a600609272ed4b3", default-features = false }
-skrifa = { version = "0.31.3", default-features = false }
-read-fonts = { version = "0.29.2", default-features = false }
-=======
-peniko = { version = "0.4.0", default-features = false }
 skrifa = { version = "0.36.0", default-features = false }
 read-fonts = { version = "0.34.0", default-features = false }
->>>>>>> b250bb19
 swash = { version = "0.2.5", default-features = false }
 
 [workspace.lints]
